--- conflicted
+++ resolved
@@ -125,21 +125,13 @@
 ////////// StateMachine private methods //////////
 
 void
-<<<<<<< HEAD
 StateMachine::apply(const RaftConsensus::Entry& entry)
 {
-    // TODO(ongaro): Switch from string to binary format. This is probably
-    // really slow to parse.
-    PC::Command command = Core::ProtoBuf::fromString<PC::Command>(entry.data);
-=======
-StateMachine::apply(uint64_t index, const Core::Buffer& serializedCommand)
-{
     PC::Command command;
-    if (!Core::ProtoBuf::parse(serializedCommand, command)) {
+    if (!Core::ProtoBuf::parse(entry.command, command)) {
         PANIC("Failed to parse protobuf for entry %lu",
-              index);
-    }
->>>>>>> ade8e71d
+              entry.index);
+    }
     Session* session = NULL;
     if (command.has_tree()) {
         PC::ExactlyOnceRPCInfo rpcInfo = command.tree().exactly_once();
@@ -167,19 +159,12 @@
             }
         }
     } else if (command.has_open_session()) {
-<<<<<<< HEAD
-        uint64_t clientId = entry.entryId;
-        session = &sessions.insert({clientId, {}}).first->second;
-    } else {
-        PANIC("unknown command at %lu: %s", entry.entryId, entry.data.c_str());
-=======
-        uint64_t clientId = index;
+        uint64_t clientId = entry.index;
         session = &sessions.insert({clientId, {}}).first->second;
     } else {
         PANIC("unknown command at %lu: %s",
-              index,
+              entry.index,
               Core::ProtoBuf::dumpString(command).c_str());
->>>>>>> ade8e71d
     }
 
     // update based on entry.clusterTime
@@ -201,11 +186,7 @@
                 case RaftConsensus::Entry::SKIP:
                     break;
                 case RaftConsensus::Entry::DATA:
-<<<<<<< HEAD
                     apply(entry);
-=======
-                    apply(entry.index, entry.command);
->>>>>>> ade8e71d
                     break;
                 case RaftConsensus::Entry::SNAPSHOT:
                     NOTICE("Loading snapshot through entry %lu into "
@@ -214,12 +195,8 @@
                     tree.loadSnapshot(entry.snapshotReader->getStream());
                     break;
             }
-<<<<<<< HEAD
             expireSessions(entry.clusterTime);
-            lastEntryId = entry.entryId;
-=======
             lastIndex = entry.index;
->>>>>>> ade8e71d
             entriesApplied.notify_all();
             if (shouldTakeSnapshot(lastIndex))
                 snapshotSuggested.notify_all();
